--- conflicted
+++ resolved
@@ -21,16 +21,9 @@
       try
         {errors, reason} = response.data
       catch
-<<<<<<< HEAD
         reason = "Oops, something went wrong on the server. Please try again
             later!"
-      formHelpers.applyValidationErrors(form, errors, reason)
-=======
-        form.responseErrorMessage = "Oops, something went wrong on the server.
-          Please try again later!"
-        return
       formRespond(form, errors, reason)
->>>>>>> 83413b9e
 
     this.submit = (form) ->
       formRespond(form)
